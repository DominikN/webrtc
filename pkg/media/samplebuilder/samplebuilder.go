--- conflicted
+++ resolved
@@ -147,7 +147,6 @@
 
 	var consume sampleSequenceLocation
 
-<<<<<<< HEAD
 	for i := s.active.head; s.buffer[i] != nil && i < s.active.tail; i++ {
 		if s.depacketizer.IsDetectedFinalPacketInSequence(s.buffer[i]) {
 			consume.head = s.active.head
@@ -159,9 +158,6 @@
 			consume.head = s.active.head
 			consume.tail = i
 			break
-=======
-			return &media.Sample{Data: data, Duration: time.Duration((float64(samples)/float64(s.sampleRate))*secondToNanoseconds) * time.Nanosecond}, s.lastPopTimestamp
->>>>>>> 91935c7d
 		}
 	}
 
@@ -214,7 +210,7 @@
 
 	sample := &media.Sample{
 		Data:               data,
-		Duration:           time.Duration((float64(samples)/float64(s.sampleRate))*1000) * time.Millisecond,
+		Duration:           time.Duration((float64(samples)/float64(s.sampleRate))*secondToNanoseconds) * time.Nanosecond,
 		PacketTimestamp:    sampleTimestamp,
 		PrevDroppedPackets: s.droppedPackets,
 	}
